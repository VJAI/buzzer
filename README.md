# musquito

[musquito](http://musquitojs.com) is an audio engine created using Web Audio API for HTML5 games and interactive websites. It provides 
a simple abstraction to create and play sounds easier.

Below are some of the core features supported by the library.

- Simple API to create and play sounds
- Supports variety of codecs
- Supports audio sprites
- Supports streaming using HTML5 audio nodes
- Fading
- Caching
- Auto Garbage Management

## Browser Support

- Google Chrome
- Firefox
- Safari
- Opera
- Microsoft Edge


## Installation

At this time *musquito* is available only in npm and you can install it using the below command.

```
npm install musquito --save
```

You can also directly reference files available from the distribution folder.

```
<script src="musquito/dist/musquito-1.0.0.min.js"></script>
```


## "Hello World" example

A simple example of how to create and play a gun fire sound.

### ES6 and above

```js
import $buzz from 'musquito';

const buzz = $buzz('gunfire.mp3');

buzz.play();
```

### Classic JavaScript

```js
var buzz = $buzz('gunfire.mp3');

buzz.play();
```


## Advanced example

The below example shows how you can pass additional parameters like volume, rate and event handlers.

```js
const buzz = $buzz({
  src: ['gunfire.mp3', 'gunfire.wav'],
  volume: 0.5,
  rate: 2,
  onplaystart: () => console.log('Playback started'),
  onplayend: () => console.log('Playback ended')
});

buzz.play();
```


## Using sprites

Audio Sprites are like image sprites concatenates multiple small sounds in a single file. You can create audio sprite using this [tool](https://github.com/tonistiigi/audiosprite). 

Below is an example of how to use sprites.

```js
const buzz = $buzz({
  src: 'gamesprite.mp3',
  sprite:{
    'gun': [0, 0.48],
    'bomb': [2, 2.42],
    'greenade': [4, 4.67]
  }
});

buzz.play('gun');
buzz.play('bomb');
```


## Playing Long Audio Files

To stream long audio files and play using HTML5 audio node you can pass the `stream` parameter as true.

```js
const buzz = $buzz({
  src: 'bg.mp3',
  stream: true
});

buzz.play();
```


## Fading Sounds

You can fade the volume of a playing sound linearly or exponentially as shown below.

```js
const buzz = $buzz({
  src: 'bg.mp3'
});

buzz.play();
...

buzz.fade(0, 3);
```

## API

### `$buzz` function

**`$buzz(args: string|Array<string>|object)`**

`$buzz` is the single API that helps you to create and manage sounds. It's a function that returns a `Buzz` object. The `Buzz` object 
helps to control group of sounds created for a single audio source.

You can pass a single audio source, array of audio sources or an object. If an array of audio sources is passed then the first compatible one is picked for playing. 
If you need to pass additional information like initial volume, playback speed then you need to pass an object.

#### The different options you can pass in arguments object for the `$buzz` function.

| Name | Type | Required | Default | Description |
|------|------|:--------:|:-------:|-------------|
| src | string, Array<string> | yes | | Single or array of audio sources. If an array of audio sources is passed then the first compatible one is picked for playing. |
| id | number | no | Auto-generated | The unique identifier for the `Buzz` object. |
| volume | number | no | 1.0 | The initial volume of the sound. The value should be from `0.0` to `1.0`. |
| rate | number | no | 1.0 | The initial playback speed. The value should be from `0.5` to `5.0`. |
| loop | boolean | no | false | Pass `true` to play the sound repeatedly. |
| muted | boolean | no | false | Pass `true` to keep the sound muted initially. |
| preload | boolean | no | false | Pass `true` to pre-load the sound. |
| autoplay | boolean | no | false | Pass `true` to play the sound at-once created. |
| format | string, Array<string> | no | false | Single or array of audio formats for the passed audio sources. |
| sprite | object | no | | The sprite definition object that contains the starting and ending positions of each sound embedded in the sprite. |
| onload | function | no | | The event handler for "load" event. |
| onloadprogress | function | no | | The event handler for "loadprogress" event. |
| onunload | function | no | | The event handler for "unload" event. |
| onplaystart | function | no | | The event handler for "playstart" event. |
| onplayend | function | no | | The event handler for "playend" event. |
| onstop | function | no | | The event handler for "stop" event. |
| onpause | function | no | | The event handler for "pause" event. |
| onmute | function | no | | The event handler for "mute" event. |
| onvolume | function | no | | The event handler for "volume" event. |
| onrate | function | no | | The event handler for "rate" event. |
| onseek | function | no | | The event handler for "seek" event. |
| onerror | function | no | | The event handler for "error" event. |
| ondestroy | function | no | | The event handler for "destroy" event. |

### `Buzz` object methods

| Method | Returns | Description |
|--------|:-------:|-------------|
| load() | Buzz | Loads the audio buffer. |
| play(soundOrId?: string, number) | Buzz | Plays a new sound or the passed sound defined in the sprite or the sound that belongs to the passed id. |
| pause(id?: number) | Buzz | Pauses the sound belongs to the passed id or all the sounds belongs to this group. |
| stop(id?: number) | Buzz | Stops the sound belongs to the passed id or all the sounds belongs to this group. |
| mute(id?: number) | Buzz | Mutes the sound belongs to the passed id or all the sounds belongs to this group. |
| unmute(id?: number) | Buzz | Un-mutes the sound belongs to the passed id or all the sounds belongs to this group. |
| volume(volume?: number, id?: number) | Buzz, number | Gets/sets the volume of the passed sound or the group. The passed value should be from `0.0` to `1.0`. |
| rate(rate?: number, id?: number) | Buzz, number | Gets/sets the rate of the passed sound or the group. The passed value should be from `0.5` to `5.0`. |
| seek(id: number, seek?: number) | Buzz, number | Gets/sets the current playback position of the sound. |
| loop(loop?: boolean, id?: number) | Buzz, boolean | Gets/sets the looping behavior of a sound or the group. |
| fade(to: number, duration: number, type = 'linear', id?: number) | Buzz | Fades the volume of a playing sound or all sounds belongs to the group. |
| fadeStop(id?: number) | Buzz | Stops the current running fade of the passed sound or all sounds belongs to the group. |
| playing(id: number) | boolean | Returns true if the passed sound is playing. |
| muted(id?: number) | boolean | Returns true if the passed sound is muted or the group is muted. |
| state(id?: number) | BuzzState, SoundState | Returns the state of the passed sound or the group. |
| duration(id?: number) | number | Returns the duration of the passed sound or the total duration of the sound. |
| unload() | Buzz | Unloads the loaded audio buffer. |
| destroy() | Buzz | Stops and destroys all the sounds belong to this group and release other dependencies. |
| on(eventName: string, handler: function, once = false, id?: number) | Buzz | Subscribes to an event for the sound or the group. |
| off(eventName: string, handler: function, id?: number) | Buzz | Un-subscribes from an event for the sound or the group. |
| id() | number | Returns the unique id of the sound. |
| loadState() | LoadState | Returns the audio resource loading status. |
| isLoaded() | boolean | Returns true if the audio source is loaded. |
| sound(id: number) | Sound | Returns the sound for the passed id. |
| alive(id: number) | boolean | Returns true if the passed sound exists. |

### `$buzz` static / global methods

These are wrapper methods of engine that helps to control the audio globally. You can invoke this method by `$buzz.[methodname](args)`.

| Method | Returns | Description |
|--------|:-------:|-------------|
| setup(args?: object) | $buzz | Sets-up the audio engine. |
| load(urls: string, Array<string>, progressCallback: function) | Promise | Loads single or multiple audio resources into audio buffers and returns them. |
<<<<<<< HEAD
=======
| loadMedia(urls: string, Array<string>) | Promise | Pre-loads single or multiple HTML5 audio nodes with the passed resources and returns them. |
>>>>>>> 82457406
| unload(urls: string, Array<string>) | $buzz | Unloads single or multiple loaded audio buffers from cache. |
| unloadMedia(urls: string, Array<string>) | $buzz | Releases audio nodes allocated for the passed urls. |
| mute() | $buzz | Mutes the engine. |
| unmute() | $buzz | Un-mutes the engine. |
| volume(vol?: number) | $buzz, number | Gets/sets the volume for the audio engine that controls global volume for all sounds. |
| stop() | $buzz | Stops all the currently playing sounds. |
| suspend() | $buzz | Stops all the playing sounds and suspends the engine immediately. |
| resume() | $buzz | Resumes the engine from the suspended mode. |
| terminate() | $buzz | Shuts down the engine. |
| muted() | boolean | Returns whether the engine is currently muted or not. |
| state() | EngineState | Returns the state of the engine. |
| context() | AudioContext | Returns the created audio context. |
| isAudioAvailable() | boolean | Returns true if Web Audio API is available. |
| isWebAudioAvailable() | 
| on(eventName: string, handler: function, once = false) | $buzz | Subscribes to an event. |
| off(eventName: string, handler: function) | $buzz | Un-subscribes from an event. |
| masterGain() | GainNode | Returns the master gain node. |
<<<<<<< HEAD

=======
| bufferLoader() | BufferLoader | Returns buffer loader. |
| mediaLoader() | MediaLoader | Returns media loader. |
>>>>>>> 82457406

## License

MIT<|MERGE_RESOLUTION|>--- conflicted
+++ resolved
@@ -205,10 +205,7 @@
 |--------|:-------:|-------------|
 | setup(args?: object) | $buzz | Sets-up the audio engine. |
 | load(urls: string, Array<string>, progressCallback: function) | Promise | Loads single or multiple audio resources into audio buffers and returns them. |
-<<<<<<< HEAD
-=======
 | loadMedia(urls: string, Array<string>) | Promise | Pre-loads single or multiple HTML5 audio nodes with the passed resources and returns them. |
->>>>>>> 82457406
 | unload(urls: string, Array<string>) | $buzz | Unloads single or multiple loaded audio buffers from cache. |
 | unloadMedia(urls: string, Array<string>) | $buzz | Releases audio nodes allocated for the passed urls. |
 | mute() | $buzz | Mutes the engine. |
@@ -222,16 +219,11 @@
 | state() | EngineState | Returns the state of the engine. |
 | context() | AudioContext | Returns the created audio context. |
 | isAudioAvailable() | boolean | Returns true if Web Audio API is available. |
-| isWebAudioAvailable() | 
 | on(eventName: string, handler: function, once = false) | $buzz | Subscribes to an event. |
 | off(eventName: string, handler: function) | $buzz | Un-subscribes from an event. |
 | masterGain() | GainNode | Returns the master gain node. |
-<<<<<<< HEAD
-
-=======
 | bufferLoader() | BufferLoader | Returns buffer loader. |
 | mediaLoader() | MediaLoader | Returns media loader. |
->>>>>>> 82457406
 
 ## License
 
