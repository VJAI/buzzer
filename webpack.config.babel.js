--- conflicted
+++ resolved
@@ -26,11 +26,7 @@
     new webpack.BannerPlugin({
       banner:
 `/*!
-<<<<<<< HEAD
-*  musquito v2.1.2
-=======
 *  musquito v3.0.0
->>>>>>> d6c9e70d
 *  http://musquitojs.com
 *
 *  (c) 2020 Vijaya Anand
