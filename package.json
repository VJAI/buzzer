{
  "name": "musquito",
<<<<<<< HEAD
  "version": "1.1.6",
=======
  "version": "2.0.0",
>>>>>>> 82457406
  "description": "An audio engine for HTML5 games and interactive websites",
  "keywords": [
    "audio",
    "sound",
    "audio engine",
    "player",
    "web audio api",
    "javascript"
  ],
  "repository": {
    "type": "git",
    "url": "git+https://github.com/VJAI/musquito.git"
  },
  "author": "Vijaya Anand",
  "license": "MIT",
  "bugs": {
    "url": "https://github.com/VJAI/musquito/issues"
  },
  "homepage": "https://github.com/VJAI/musquito#readme",
  "scripts": {
    "start": "opener http://localhost:8080/index.html && webpack-dev-server --config webpack.dev.config.babel.js",
    "build": "webpack && webpack -p",
    "test": "karma start"
  },
  "devDependencies": {
    "babel-cli": "^6.26.0",
    "babel-core": "^6.26.3",
    "babel-eslint": "^10.0.1",
    "babel-loader": "^7.1.5",
    "babel-plugin-transform-class-properties": "^6.24.1",
    "babel-plugin-transform-export-extensions": "^6.22.0",
    "babel-plugin-transform-object-rest-spread": "^6.26.0",
    "babel-preset-es2015": "^6.24.1",
    "babel-register": "^6.26.0",
    "eslint": "^5.13.0",
    "eslint-loader": "^2.1.2",
    "html-webpack-banner-plugin": "^2.0.0",
    "html-webpack-plugin": "^3.2.0",
    "karma": "^4.4.1",
    "karma-chrome-launcher": "^3.1.0",
    "karma-coverage": "^2.0.1",
    "karma-jasmine": "^3.1.1",
    "karma-jasmine-ajax": "^0.1.13",
    "karma-mocha-reporter": "^2.2.5",
    "karma-sourcemap-loader": "^0.3.7",
    "karma-webpack": "^4.0.2",
    "opener": "^1.5.1",
    "raw-loader": "^1.0.0",
    "webpack": "^4.29.3",
    "webpack-cli": "^3.2.3",
    "webpack-dev-server": "^3.1.14",
    "yargs": "^12.0.5"
  },
  "dependencies": {
    "babel-polyfill": "^6.26.0"
  }
}<|MERGE_RESOLUTION|>--- conflicted
+++ resolved
@@ -1,10 +1,6 @@
 {
   "name": "musquito",
-<<<<<<< HEAD
-  "version": "1.1.6",
-=======
-  "version": "2.0.0",
->>>>>>> 82457406
+  "version": "2.0.0-beta",
   "description": "An audio engine for HTML5 games and interactive websites",
   "keywords": [
     "audio",
