import engine      from './Engine';
import utility     from './Utility';
import workerTimer from './WorkerTimer';

/**
 * Enum that represents the different states of a sound.
 * @enum {string}
 */
const SoundState = {
  Ready: 'ready',
  Playing: 'playing',
  Paused: 'paused',
  Destroyed: 'destroyed'
};

/**
 * Represents a sound created using Web Audio API.
 * @class
 */
class Sound {

  /**
   * Unique id.
   * @type {number}
   * @private
   */
  _id = -1;

  /**
   * The current volume of the sound. Should be from 0.0 to 1.0.
   * @type {number}
   * @private
   */
  _volume = 1.0;

  /**
   * The current playback speed. Should be from 0.5 to 5.
   * @type {number}
   * @private
   */
  _rate = 1;

  /**
   * True if the sound is currently muted.
   * @type {boolean}
   * @private
   */
  _muted = false;

  /**
   * True if the sound should play repeatedly.
   * @type {boolean}
   * @private
   */
  _loop = false;

  /**
   * The current state (playing, paused etc.) of the sound.
   * @type {SoundState}
   * @private
   */
  _state = SoundState.Ready;

  /**
   * Web API's audio context.
   * @type {AudioContext}
   * @private
   */
  _context = null;

  /**
   * The gain node to control the volume of the sound.
   * @type {GainNode}
   * @private
   */
  _gainNode = null;

  /**
   * True to use HTML5 audio node.
   * @type {boolean}
   * @private
   */
  _stream = false;

  /**
   * The audio buffer.
   * @type {AudioBuffer}
   * @private
   */
  _buffer = null;

  /**
   * The HTML5 Audio element.
   * @type {Audio}
   * @private
   */
  _audio = null;

  /**
   * The AudioBufferSourceNode that plays the audio buffer assigned to it.
   * @type {AudioBufferSourceNode}
   * @private
   */
  _bufferSourceNode = null;

  /**
   * Duration of the playback in seconds.
   * @type {number}
   * @private
   */
  _duration = 0;

  /**
   * The playback start position.
   * @type {number}
   * @private
   */
  _startPos = 0;

  /**
   * The playback end position.
   * @type {number}
   * @private
   */
  _endPos = 0;

  /**
   * The current position of the playback.
   * @type {number}
   * @private
   */
  _currentPos = 0;

  /**
   * The position of the playback during rate change.
   * @type {number}
   * @private
   */
  _rateSeek = 0;

  /**
   * The time at which the playback started.
   * This property is required for getting the seek position of the playback.
   * @type {number}
   * @private
   */
  _startTime = 0;

  /**
   * The callback that will be called when the underlying HTML5 audio node is loaded.
   * @type {function}
   * @private
   */
  _loadCallback = null;

  /**
   * The callback that will be invoked after the play ends.
   * @type {function}
   * @private
   */
  _playEndCallback = null;

  /**
   * The callback that will be invoked after the sound destroyed.
   * @type {function}
   * @private
   */
  _destroyCallback = null;

  /**
   * True if the sound is currently fading.
   * @type {boolean}
   * @private
   */
  _fading = false;

  /**
   * The timer that runs function after the fading is complete.
   * @type {number|null}
   * @private
   */
  _fadeTimer = null;

  /**
   * The callback that will be invoked after the fade is completed.
   * @type {function}
   * @private
   */
  _fadeEndCallback = null;

  /**
   * The callback that will be invoked when there is error in HTML5 audio node.
   * @type {function}
   * @private
   */
  _audioErrorCallback = null;

  /**
   * Web Audio API's audio node to control media element.
   * @type {MediaElementAudioSourceNode}
   * @private
   */
  _mediaElementAudioSourceNode = null;

  /**
   * Represents the timer that is used to reset the variables once the sprite sound is played.
   * @type {number|null}
   * @private
   */
  _endTimer = null;

  /**
   * True for sprite.
   * @type {boolean}
   * @private
   */
  _isSprite = false;

  /**
   * Last played time.
   * @type {Date}
   * @private
   */
  _lastPlayed = new Date();

  /**
   * True to not auto-destroy.
   * @type {boolean}
   * @private
   */
  _persist = false;

  /**
   * True if the audio source (buffer or html5 audio) exists.
   * @type {boolean}
   * @private
   */
  _sourceExists = false;

  /**
   * True if the HTML5 audio node is pre-loaded.
   * @type {boolean}
   * @private
   */
  _loaded = false;

  /**
   * Initializes the internal properties of the sound.
   * @param {object} args The input parameters of the sound.
   * @param {number} args.id The unique id of the sound.
   * @param {boolean} [args.stream = false] True to use HTML5 audio node for playing sound.
   * @param {Audio} [args.audio] The pre-loaded HTML5 audio object.
   * @param {AudioBuffer} [args.buffer] Audio source buffer.
   * @param {number} [args.volume = 1.0] The initial volume of the sound. Should be from 0.0 to 1.0.
   * @param {number} [args.rate = 1] The initial playback rate of the sound. Should be from 0.5 to 5.0.
   * @param {boolean} [args.loop = false] True to play the sound repeatedly.
   * @param {boolean} [args.muted = false] True to be muted initially.
   * @param {number} [args.startPos] The playback start position.
   * @param {number} [args.endPos] The playback end position.
   * @param {function} [args.loadCallback] The callback that will be called when the underlying HTML5 audio node is loaded.
   * @param {function} [args.playEndCallback] The callback that will be invoked after the play ends.
   * @param {function} [args.destroyCallback] The callback that will be invoked after destroyed.
   * @param {function} [args.fadeEndCallback] The callback that will be invoked the fade is completed.
   * @param {function} [args.audioErrorCallback] The callback that will be invoked when there is error in HTML5 audio node.
   * @constructor
   */
  constructor(args) {
    this._onBufferEnded = this._onBufferEnded.bind(this);
    this._onHtml5Ended = this._onHtml5Ended.bind(this);
    this._onCanPlayThrough = this._onCanPlayThrough.bind(this);
    this._onAudioError = this._onAudioError.bind(this);

    const {
      id,
      stream,
      buffer,
      audio,
      volume,
      rate,
      loop,
      muted,
      startPos,
      endPos,
      loadCallback,
      playEndCallback,
      destroyCallback,
      fadeEndCallback,
      audioErrorCallback
    } = args;

    // Set the passed id or the random one.
    this._id = typeof id === 'number' ? id : utility.id();

    // Set the passed audio buffer or HTML5 audio node.
    this._buffer = buffer;
    this._audio = audio;
<<<<<<< HEAD

    // Set other properties.
    this._stream = Boolean(stream);
    this._endPos = this._stream ? this._audio.duration : this._buffer.duration;
=======
    this._sourceExists = Boolean(this._buffer) || Boolean(this._audio);

    // Set other properties.
    this._stream = stream;
    this._sourceExists && (this._endPos = this._stream ? this._audio.duration : this._buffer.duration);
>>>>>>> d6c9e70d
    volume && (this._volume = volume);
    rate && (this._rate = rate);
    muted && (this._muted = muted);
    loop && (this._loop = loop);
    startPos && (this._startPos = startPos);
    endPos && (this._endPos = endPos);
    this._loadCallback = loadCallback;
    this._playEndCallback = playEndCallback;
    this._destroyCallback = destroyCallback;
    this._fadeEndCallback = fadeEndCallback;
    this._audioErrorCallback = audioErrorCallback;

    this._duration = this._endPos - this._startPos;
    this._isSprite = typeof endPos !== 'undefined';

    // If stream is `true` then set the playback rate, looping and listen to `error` event.
    if (this._stream && this._audio) {
      this._audio.playbackRate = this._rate;
      this._setLoop(this._loop);
      this._audio.addEventListener('error', this._onAudioError);
    }

    // If web audio is available, create gain node and set the volume..
    if (engine.isAudioAvailable()) {
      this._context = engine.context();
      this._gainNode = this._context.createGain();
      this._gainNode.gain.setValueAtTime(this._muted ? 0 : this._volume, this._context.currentTime);

      // Create media element audio source node.
      if (this._stream && this._audio) {
        this._mediaElementAudioSourceNode = this._context.createMediaElementSource(this._audio);
        this._mediaElementAudioSourceNode.connect(this._gainNode);
      }
    }
  }

  /**
   * Sets the audio source for the sound.
   * @param {AudioBuffer | Audio} source The audio source.
   */
  source(source) {
    if (this._sourceExists) {
      return;
    }

    if (this._stream) {
      this._audio = source;
      !this._isSprite && (this._endPos = this._audio.duration);
      this._audio.playbackRate = this._rate;

      this._setLoop(this._loop);
      this._audio.addEventListener('error', this._onAudioError);

      this._mediaElementAudioSourceNode = this._context.createMediaElementSource(this._audio);
      this._mediaElementAudioSourceNode.connect(this._gainNode);
    } else {
      this._buffer = source;
      !this._isSprite && (this._endPos = this._buffer.duration);
    }

    this._sourceExists = true;
    this._duration = this._endPos - this._startPos;
    this._loaded = true;
  }

  /**
   * Pre-loads the underlying HTML audio node (only in case of stream).
   */
  load() {
    if (!this._stream ||
      !this._sourceExists ||
      this.isPlaying() ||
      this.state() === SoundState.Destroyed) {
      return;
    }

    this._audio.addEventListener('canplaythrough', this._onCanPlayThrough);
    this._audio.currentTime = 0;
    this.canPlay() && this._onCanPlayThrough();
  }

  /**
   * Plays the sound or the sound defined in the sprite.
   * @return {Sound}
   */
  play() {
    // If the source not exists or sound is already playing then return.
    if (!this._sourceExists || this.isPlaying()) {
      return this;
    }

    this._stream ? this._playHtml5() : this._playBuffer();

    // Record the starting time and set the state.
    this._startTime = this._context.currentTime;
    this._state = SoundState.Playing;

    return this;
  }

  /**
   * Pauses the playing sound.
   * @return {Sound}
   */
  pause() {
    // If the source not exists or the sound is already playing return.
    if (!this._sourceExists || !this.isPlaying()) {
      return this;
    }

    // Stop the current running fade.
    this.fadeStop();

    if (this._stream) {
      this._audio.removeEventListener('ended', this._onHtml5Ended);
      this._clearEndTimer();
      this._audio.pause();
    } else {
      this._rateSeek = 0;
      this._destroyBufferNode();
    }

    this._currentPos = this.seek();
    this._state = SoundState.Paused;

    return this;
  }

  /**
   * Stops the sound that is playing or in paused state.
   * @return {Sound}
   */
  stop() {
    // If the source not exists or the sound is not playing or paused return.
    if (!this._sourceExists || (!this.isPlaying() && !this.isPaused())) {
      return this;
    }

    // Stop the current running fade.
    this.fadeStop();

    if (this._stream) {
      this._audio.removeEventListener('ended', this._onHtml5Ended);
      this._clearEndTimer();
      this._audio.pause();
      this._audio.currentTime = this._startPos || 0;
    } else {
      this._currentPos = 0;
      this._rateSeek = 0;
      this._destroyBufferNode();
    }

    this._lastPlayed = new Date();

    this._state = SoundState.Ready;

    return this;
  }

  /**
   * Mutes the sound.
   * @return {Sound}
   */
  mute() {
    // Stop the current running fade.
    this.fadeStop();

    // Set the value of gain node to 0.
    this._gainNode.gain.setValueAtTime(0, this._context.currentTime);

    // Set the muted property true.
    this._muted = true;

    return this;
  }

  /**
   * Un-mutes the sound.
   * @return {Sound}
   */
  unmute() {
    // Stop the current running fade.
    this.fadeStop();

    // Reset the gain node's value back to volume.
    this._gainNode.gain.setValueAtTime(this._volume, this._context.currentTime);

    // Set the muted property to false.
    this._muted = false;

    return this;
  }

  /**
   * Gets/sets the volume.
   * @param {number} [vol] Should be from 0.0 to 1.0.
   * @return {Sound|number}
   */
  volume(vol) {
    // If no input parameter is passed then return the volume.
    if (typeof vol === 'undefined') {
      return this._volume;
    }

    // Stop the current running fade.
    this.fadeStop();

    // Set the gain's value to the passed volume.
    this._gainNode.gain.setValueAtTime(this._muted ? 0 : vol, this._context.currentTime);

    // Set the volume to the property.
    this._volume = vol;

    return this;
  }

  /**
   * Fades the sound volume to the passed value in the passed duration.
   * @param {number} to The destination volume.
   * @param {number} duration The period of fade.
   * @param {string} [type = linear] The fade type (linear or exponential).
   * @return {Sound}
   */
  fade(to, duration, type = 'linear') {
    // If a fade is already running stop it.
    if (this._fading) {
      this.fadeStop();
    }

    this._fading = true;

    if (type === 'linear') {
      this._gainNode.gain.linearRampToValueAtTime(to, this._context.currentTime + duration);
    } else {
      this._gainNode.gain.exponentialRampToValueAtTime(to, this._context.currentTime + duration);
    }

    this._fadeTimer = workerTimer.setTimeout(() => {
      this.volume(to);

      workerTimer.clearTimeout(this._fadeTimer);

      this._fadeTimer = null;
      this._fading = false;

      this._fadeEndCallback && this._fadeEndCallback(this);
    }, duration * 1000);

    return this;
  }

  /**
   * Stops the current running fade.
   * @return {Sound}
   */
  fadeStop() {
    if (!this._fading) {
      return this;
    }

    this._gainNode.gain.cancelScheduledValues(this._context.currentTime);

    if (this._fadeTimer) {
      workerTimer.clearTimeout(this._fadeTimer);
      this._fadeTimer = null;
    }

    this._fading = false;
    this.volume(this._gainNode.gain.value);

    return this;
  }

  /**
   * Gets/sets the playback rate.
   * @param {number} [rate] The playback rate. Should be from 0.5 to 5.
   * @return {Sound|number}
   */
  rate(rate) {
    // If no input parameter is passed return the current rate.
    if (typeof rate === 'undefined') {
      return this._rate;
    }

    this._rate = rate;
    this._rateSeek = this.seek();

    if (this.isPlaying()) {
      if (this._stream) {
        this._audio.playbackRate = rate;

        if (this._isSprite) {
          this._clearEndTimer();
          let [, duration] = this._getTimeVars();
          this._endTimer = workerTimer.setTimeout(this._onHtml5Ended, (duration * 1000) / Math.abs(rate));
        }
      } else {
        this._startTime = this._context.currentTime;
        this._bufferSourceNode && (this._bufferSourceNode.playbackRate.setValueAtTime(rate, this._context.currentTime));
      }
    }

    return this;
  }

  /**
   * Gets/sets the seek position.
   * @param {number} [seek] The seek position.
   * @return {Sound|number}
   */
  seek(seek) {
    // If no parameter is passed return the current position.
    if (typeof seek === 'undefined') {
      if (this._stream) {
        return this._audio ? this._audio.currentTime : null;
      }

      const realTime = this.isPlaying() ? this._context.currentTime - this._startTime : 0;
      const rateElapsed = this._rateSeek ? this._rateSeek - this._currentPos : 0;
      return this._currentPos + (rateElapsed + realTime * this._rate);
    }

    // If seeking outside the borders then return.
    if (seek < this._startPos || seek > this._endPos) {
      return this;
    }

    // If the sound is currently playing... pause it, set the seek position and then continue playing.
    const isPlaying = this.isPlaying();

    if (isPlaying) {
      this.pause();
    }

    this._currentPos = seek;

    if (isPlaying) {
      this.play();
    }

    return this;
  }

  /**
   * Gets/sets the loop parameter of the sound.
   * @param {boolean} [loop] True to loop the sound.
   * @return {Sound/boolean}
   */
  loop(loop) {
    if (typeof loop !== 'boolean') {
      return this._loop;
    }

    this._loop = loop;
    this._setLoop(loop);

    return this;
  }

  /**
   * Destroys the dependencies and release the memory.
   * @return {Sound}
   */
  destroy() {
    // If the sound is already destroyed return.
    if (this._state === SoundState.Destroyed) {
      return this;
    }

    // Stop the sound.
    this.stop();

    // Destroy the audio node and media element audio source node.
    this._destroyAudio();
    this._destroyMediaSourceNode();

    // Disconnect from the master gain.
    this._gainNode && this._gainNode.disconnect();

    this._buffer = null;
    this._context = null;
    this._gainNode = null;

    // Set the state to "destroyed".
    this._state = SoundState.Destroyed;

    this._destroyCallback && this._destroyCallback(this);

    return this;
  }

  /**
   * Returns the unique id of the sound.
   * @return {number}
   */
  id() {
    return this._id;
  }

  /**
   * Returns whether the sound is muted or not.
   * @return {boolean}
   */
  muted() {
    return this._muted;
  }

  /**
   * Returns the state of the sound.
   * @return {SoundState}
   */
  state() {
    return this._state;
  }

  /**
   * Returns the total duration of the playback.
   * @return {number}
   */
  duration() {
    return this._duration;
  }

  /**
   * Returns true if the buzz is playing.
   * @return {boolean}
   */
  isPlaying() {
    return this._state === SoundState.Playing;
  }

  /**
   * Returns true if buzz is paused.
   * @return {boolean}
   */
  isPaused() {
    return this._state === SoundState.Paused;
  }

  /**
   * Returns last played time.
   * @return {number}
   */
  lastPlayed() {
    return this._lastPlayed;
  }

  /**
   * Disables auto-destroy.
   */
  persist() {
    if (this._state === SoundState.Destroyed) {
      return;
    }

    this._persist = true;
  }

  /**
   * Enables auto-destroy.
   */
  abandon() {
    if (this._state === SoundState.Destroyed) {
      return;
    }

    this._persist = false;
  }

  /**
   * Returns true if auto-destroy enabled.
   * @return {boolean}
   */
  isPersistent() {
    return this._persist;
  }

  /**
   * Returns true if the audio can play without delay.
   * @return {boolean}
   */
  canPlay() {
    return this._audio ? this._audio.readyState >= 3 : false;
  }

  /**
   * HTML5 Audio error handler.
   * @param {object} err Error object.
   * @private
   */
  _onAudioError(err) {
    this._audioErrorCallback && this._audioErrorCallback(this, err);
  }

  /**
   * Returns the seek, duration and timeout for the playback.
   * @return {[number, number, number]}
   * @private
   */
  _getTimeVars() {
    let seek = Math.max(0, this._currentPos > 0 ? this._currentPos : this._startPos),
      duration = this._endPos - this._startPos,
      timeout = (duration * 1000) / this._rate;

    return [seek, duration, timeout];
  }

  /**
   * Plays the audio using audio buffer.
   * @private
   */
  _playBuffer() {
    let [seek, duration] = this._getTimeVars();

    // Create a new buffersourcenode to play the sound.
    this._bufferSourceNode = this._context.createBufferSource();

    // Set the buffer, playback rate and loop parameters
    this._bufferSourceNode.buffer = this._buffer;
    this._bufferSourceNode.playbackRate.setValueAtTime(this._rate, this._context.currentTime);
    this._setLoop(this._loop);

    // Connect the node to the audio graph.
    this._bufferSourceNode.connect(this._gainNode);

    // Listen to the "ended" event to reset/clean things.
    this._bufferSourceNode.addEventListener('ended', this._onBufferEnded);

    const startTime = this._context.currentTime;

    // Call the supported method to play the sound.
    if (typeof this._bufferSourceNode.start !== 'undefined') {
      this._bufferSourceNode.start(startTime, seek, this._loop ? undefined : duration);
    } else {
      this._bufferSourceNode.noteGrainOn(startTime, seek, this._loop ? undefined : duration);
    }
  }

  /**
   * Plays the audio using HTML5 audio object.
   * @private
   */
  _playHtml5() {
    let [seek, , timeout] = this._getTimeVars();

    this._audio.currentTime = seek;

    if (this._isSprite) {
      this._endTimer = workerTimer.setTimeout(this._onHtml5Ended, timeout);
    } else {
      this._audio.addEventListener('ended', this._onHtml5Ended);
    }

    this._audio.play();
  }

  /**
   * Callback that is invoked after the buffer playback is ended.
   * @private
   */
  _onBufferEnded() {
    this._lastPlayed = new Date();

    // Reset the seek positions
    this._currentPos = 0;
    this._rateSeek = 0;

    // Destroy the node (AudioBufferSourceNodes are one-time use and throw objects).
    this._destroyBufferNode();

    // Reset the state to allow future actions.
    this._state = SoundState.Ready;

    // Invoke the callback if there is one.
    this._playEndCallback && this._playEndCallback(this);
  }

  /**
   * Callback that is invoked after the html audio playback is ended.
   * @private
   */
  _onHtml5Ended() {
    if (this._loop) {
      this.stop().play();
    } else {
      this.stop();
      this._state = SoundState.Ready;
      this._playEndCallback && this._playEndCallback(this);
    }
  }

  /**
   * Clears the end-timer.
   * @private
   */
  _clearEndTimer() {
    if (!this._endTimer) {
      return;
    }

    workerTimer.clearTimeout(this._endTimer);
    this._endTimer = null;
  }

  /**
   * Event handler for audio's "canplaythrough" event.
   * @private
   */
  _onCanPlayThrough() {
    this._loadCallback();
    this._audio.removeEventListener('canplaythrough', this._onCanPlayThrough);
  };

  /**
   * Returns the gain node.
   * @return {GainNode}
   */
  _gain() {
    return this._gainNode;
  }

  /**
   * Stops the playing buffer source node and destroys it.
   * @private
   */
  _destroyBufferNode() {
    if (!this._bufferSourceNode) {
      return;
    }

    if (typeof this._bufferSourceNode.stop !== 'undefined') {
      this._bufferSourceNode.stop();
    } else {
      this._bufferSourceNode.noteGrainOff();
    }

    this._bufferSourceNode.disconnect();
    this._bufferSourceNode.removeEventListener('ended', this._onBufferEnded);
    this._bufferSourceNode = null;
  }

  /**
   * Destroys the media audio source node.
   * @private
   */
  _destroyMediaSourceNode() {
    if (!this._mediaElementAudioSourceNode) {
      return;
    }

    this._mediaElementAudioSourceNode.disconnect();
    this._mediaElementAudioSourceNode = null;
  }

  /**
   * Destroys the passed audio node.
   * @private
   */
  _destroyAudio() {
    if (!this._audio) {
      return;
    }

    this._audio.removeEventListener('canplaythrough', this._onCanPlayThrough);
    this._audio.removeEventListener('error', this._onAudioError);
    this._audio.pause();
    utility.isIE() && (this._audio.src = 'data:audio/wav;base64,UklGRigAAABXQVZFZm10IBIAAAABAAEARKwAAIhYAQACABAAAABkYXRhAgAAAAEA');
    this._audio.onerror = null;
    this._audio.onend = null;
    this._audio.canplaythrough = null;
    this._audio = null;
  }

  /**
   * Sets the sound to play repeatedly or not.
   * @param {boolean} loop True to play the sound repeatedly.
   * @private
   */
  _setLoop(loop) {
    if (!this._sourceExists) {
      return;
    }

    if (this._stream) {
      this._audio.loop = loop;
    } else {
      this._bufferSourceNode.loop = loop;

      if (loop) {
        this._bufferSourceNode.loopStart = this._startPos;
        this._bufferSourceNode.loopEnd = this._endPos;
      }
    }
  }
}

export { Sound as default, SoundState };<|MERGE_RESOLUTION|>--- conflicted
+++ resolved
@@ -294,18 +294,11 @@
     // Set the passed audio buffer or HTML5 audio node.
     this._buffer = buffer;
     this._audio = audio;
-<<<<<<< HEAD
-
-    // Set other properties.
-    this._stream = Boolean(stream);
-    this._endPos = this._stream ? this._audio.duration : this._buffer.duration;
-=======
     this._sourceExists = Boolean(this._buffer) || Boolean(this._audio);
 
     // Set other properties.
     this._stream = stream;
     this._sourceExists && (this._endPos = this._stream ? this._audio.duration : this._buffer.duration);
->>>>>>> d6c9e70d
     volume && (this._volume = volume);
     rate && (this._rate = rate);
     muted && (this._muted = muted);
