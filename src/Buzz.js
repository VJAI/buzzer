--- conflicted
+++ resolved
@@ -202,11 +202,7 @@
    * @param {string|string[]} [args.format] The file format(s) of the passed audio source(s).
    * @param {object} [args.sprite] The sprite definition.
    * @param {function} [args.onload] Event-handler for the "load" event.
-<<<<<<< HEAD
-   * @param {function} [args.onloadprogress] Event-handler for the "loadprogress" event.
-=======
    * @param {function} [args.onloadprogress] Event-handler for the "loadprogress" event (only for non-stream types).
->>>>>>> 82457406
    * @param {function} [args.onunload] Event-handler for the "unload" event.
    * @param {function} [args.onplaystart] Event-handler for the "playstart" event.
    * @param {function} [args.onplayend] Event-handler for the "playend" event.
@@ -347,11 +343,6 @@
     const src = this._compatibleSrc || (this._compatibleSrc = this.getCompatibleSource());
 
     // Load the audio source.
-<<<<<<< HEAD
-    this._engine.load(src, this._onLoadProgress).then(downloadResult => {
-      // During the time of loading... if the buzz is unloaded or destroyed then return.
-      if (this._loadState === LoadState.NotLoaded || this._state === BuzzState.Destroyed) {
-=======
     const load$ = this._stream ? this._engine.allocateForGroup(src, this._id) : this._engine.load(src, this._onLoadProgress);
     load$.then(downloadResult => {
 
@@ -361,7 +352,6 @@
         this._engine.releaseForGroup(this._compatibleSrc, this._id, this._loadState === LoadState.AudioUnLoad);
         return;
       } else if (this._state === BuzzState.Destroyed || this._loadState === LoadState.NotLoaded) {
->>>>>>> 82457406
         return;
       }
 
@@ -391,34 +381,6 @@
   }
 
   /**
-<<<<<<< HEAD
-   * Called on failure of loading audio source.
-   * @param {*} error The audio source load error.
-   * @private
-   */
-  _onLoadFailure(error) {
-    // Remove the queued actions from this class that are supposed to run after load.
-    this._queue.remove('after-load');
-
-    // Set the load state back to not loaded.
-    this._loadState = LoadState.NotLoaded;
-
-    // Fire the error event.
-    this._fire(BuzzEvents.Error, null, { type: ErrorType.LoadError, error: error });
-  }
-
-  /**
-   * The resource load progress handler.
-   * @param {object} evt The progress data.
-   * @private
-   */
-  _onLoadProgress(evt) {
-    this._fire(BuzzEvents.LoadProgress, null, evt.percentageDownloaded);
-  }
-
-  /**
-=======
->>>>>>> 82457406
    * Returns the first compatible source based on the passed sources and the format.
    * @return {string}
    */
